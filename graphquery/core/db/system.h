--- conflicted
+++ resolved
@@ -36,14 +36,9 @@
     ** @return EStatus status code for init.
     ***********************************************/
     [[nodiscard]] EStatus initialise([[maybe_unused]] int argc, [[maybe_unused]] char ** argv) noexcept;
-<<<<<<< HEAD
-    void enable_sync() noexcept;
-    void disable_sync() noexcept;
-=======
     void _enable_sync_() noexcept;
     void _disable_sync_() noexcept;
     const bool & _get_sync_state_() noexcept;
->>>>>>> d1a9aded
 
     //~ Log system instance for rendering output.
     extern std::shared_ptr<logger::CLogSystem> _log_system;
