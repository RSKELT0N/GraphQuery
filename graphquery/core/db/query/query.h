--- conflicted
+++ resolved
@@ -21,17 +21,17 @@
 {
     class CQueryEngine
     {
-    public:
+      public:
         enum class EPredefinedQuery : uint8_t
         {
             InteractionComplex2 = 0,
             InteractionComplex8 = 1,
-            InteractionUpdate2 = 2,
-            InteractionUpdate8 = 3,
-            InteractionDelete2 = 4,
-            InteractionDelete8 = 5,
-            InteractionShort2 = 6,
-            InteractionShort7 = 7,
+            InteractionUpdate2  = 2,
+            InteractionUpdate8  = 3,
+            InteractionDelete2  = 4,
+            InteractionDelete8  = 5,
+            InteractionShort2   = 6,
+            InteractionShort7   = 7,
         };
 
         struct SResult_t
@@ -57,11 +57,7 @@
         *  \param _person_id int64_t _person_id - ID of person
         *  \param _max_date uint32_t - max date threshold
         ***************************************************************/
-<<<<<<< HEAD
-        void interaction_complex_2(int64_t _person_id, int64_t _max_date) const noexcept;
-=======
         void interaction_complex_2(storage::Id_t _person_id, int64_t _max_date) const noexcept;
->>>>>>> f66f5490
 
         /****************************************************************
          ** \brief Provided a person ID, find the most recent comments that
@@ -134,7 +130,7 @@
 
         [[nodiscard]] std::shared_ptr<std::vector<utils::SResult<ResultType>>> get_result_table() const noexcept;
 
-    private:
+      private:
         std::shared_ptr<std::vector<utils::SResult<ResultType>>> m_results;
         [[nodiscard]] storage::ILPGModel * get_graph() const noexcept;
         std::shared_ptr<storage::ILPGModel *> m_graph;
