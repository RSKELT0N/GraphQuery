--- conflicted
+++ resolved
@@ -142,12 +142,9 @@
 
         static constexpr auto DEFAULT_FILE_SIZE = PAGE_SIZE;
 
-<<<<<<< HEAD
-=======
       public:
         CSpinlock reader_lock;
 
->>>>>>> e36c05d7
       private:
         [[nodiscard]] SRet_t unmap() const noexcept;
         [[maybe_unused]] SRet_t open_fd() noexcept;
