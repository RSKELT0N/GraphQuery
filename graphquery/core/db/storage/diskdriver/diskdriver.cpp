--- conflicted
+++ resolved
@@ -17,7 +17,6 @@
 graphquery::database::storage::CDiskDriver::
 CDiskDriver(const int file_mode, const int map_mode_prot, const int map_mode_flags)
 {
-<<<<<<< HEAD
     m_log_system               = logger::CLogSystem::get_instance();
     this->m_file_mode          = file_mode;
     this->m_map_mode_prot      = map_mode_prot;
@@ -26,13 +25,6 @@
     this->m_ref_counter        = 0;
     this->m_unq_lock           = std::unique_lock(m_resize_lock);
     this->m_memory_mapped_file = nullptr;
-=======
-    this->m_log_system = logger::CLogSystem::GetInstance();
-    this->m_file_mode = file_mode;
-    this->m_map_mode_prot = map_mode_prot;
-    this->m_map_mode_flags = map_mode_flags;
-    this->m_current_bytes_written = 0;
->>>>>>> cad9eed9
 }
 
 graphquery::database::storage::CDiskDriver::~
@@ -255,28 +247,16 @@
 }
 
 graphquery::database::storage::CDiskDriver::SRet_t
-<<<<<<< HEAD
 graphquery::database::storage::CDiskDriver::sync() const noexcept
 {
     if (this->m_initialised)
     {
         if (msync(m_memory_mapped_file, static_cast<size_t>(m_fd_info.st_size), MS_SYNC) == -1)
-=======
-graphquery::database::storage::CDiskDriver::sync() noexcept
-{
-    if(this->m_initialised)
-    {
-        if(msync(m_memory_mapped_file, m_fd_info.st_size, MS_SYNC) == -1)
->>>>>>> cad9eed9
         {
             m_log_system->warning("Issue syncing the buffer");
             return SRet_t::ERROR;
         }
 
-<<<<<<< HEAD
-=======
-        m_current_bytes_written ^= m_current_bytes_written;
->>>>>>> cad9eed9
         return SRet_t::VALID;
     }
 
@@ -285,7 +265,6 @@
 }
 
 graphquery::database::storage::CDiskDriver::SRet_t
-<<<<<<< HEAD
 graphquery::database::storage::CDiskDriver::async() const noexcept
 {
     if (this->m_initialised)
@@ -314,8 +293,6 @@
 }
 
 graphquery::database::storage::CDiskDriver::SRet_t
-=======
->>>>>>> cad9eed9
 graphquery::database::storage::CDiskDriver::close()
 {
     if (this->m_initialised)
@@ -354,7 +331,6 @@
 {
     if (this->m_initialised)
     {
-<<<<<<< HEAD
         if (m_fd_info.st_size <= static_cast<int64_t>(size * amt + m_seek_offset))
             resize((size * amt + m_seek_offset) * 2);
 
@@ -364,19 +340,6 @@
     }
     else
         m_log_system->warning("File has not been initialised");
-=======
-        if(m_current_bytes_written >= MAX_WRITE_SIZE)
-            sync();
-
-        if(m_fd_info.st_size < (size * amt + m_seek_offset))
-        {
-            static constexpr uint8_t scale = 10;
-            resize(m_fd_info.st_size + (size * amt * scale));
-        }
-        memcpy(&this->m_memory_mapped_file[this->m_seek_offset], ptr, size * amt);
-        m_current_bytes_written += size * amt;
-    } else m_log_system->warning("File has not been initialised");
->>>>>>> cad9eed9
 
     return SRet_t::VALID;
 }
@@ -415,30 +378,17 @@
 }
 
 char
-<<<<<<< HEAD
 graphquery::database::storage::CDiskDriver::operator[](const int64_t idx) const noexcept
-=======
-graphquery::database::storage::CDiskDriver::operator[](const int64_t idx)
->>>>>>> cad9eed9
 {
     char ret = {};
     if (this->m_initialised)
     {
         assert(idx >= 0L && idx <= this->m_fd_info.st_size);
 
-<<<<<<< HEAD
         ret = this->m_memory_mapped_file[idx];
     }
     else
         m_log_system->warning("File has not been initialised");
-=======
-        if(m_current_bytes_written >= MAX_WRITE_SIZE)
-            sync();
-
-        ret = this->m_memory_mapped_file[idx];
-        m_current_bytes_written += 1;
-    } else m_log_system->warning("File has not been initialised");
->>>>>>> cad9eed9
 
     return ret;
 }
