--- conflicted
+++ resolved
@@ -74,17 +74,10 @@
         static const auto initial_static_path  = m_dataset_path / "initial_snapshot" / "static";
         static const auto initial_dynamic_path = m_dataset_path / "initial_snapshot" / "dynamic";
 
-<<<<<<< HEAD
-        disable_sync();
-        load_dataset_segment(initial_static_path);
-        load_dataset_segment(initial_dynamic_path);
-        enable_sync();
-=======
         _disable_sync_();
         load_dataset_segment(initial_static_path);
         load_dataset_segment(initial_dynamic_path);
         _enable_sync_();
->>>>>>> d1a9aded
     }
 
     inline void CDatasetLDBC::load_vertex_file([[maybe_unused]] const std::string_view file_name, [[maybe_unused]] csv::CSVReader & fd) const noexcept
