#include "system.h"

#include "log/loggers/log_stdo.h"
#include "storage/config.h"

#include <csignal>
#include <thread>

namespace
{
    bool _sync;
    void setup_seg_handler()
    {
        signal(SIGINT | SIGTERM,
               [](const int param) -> void
               {
                   graphquery::database::_db_storage->close();
                   graphquery::database::_interface->clean_up();
                   exit(param);
               });
    }

    graphquery::database::EStatus Initialise_Logging() noexcept
    {
        // graphquery::database::_log_system->add_logger(std::make_shared<graphquery::logger::CLogSTDO>());

        return graphquery::database::EStatus::valid;
    }

    void heartbeat() noexcept
    {
        while (true)
        {
            if (graphquery::database::_db_storage->get_is_graph_loaded() && _sync)
                (*graphquery::database::_db_graph)->sync_graph();

            std::this_thread::sleep_for(graphquery::database::storage::CFG_SYSTEM_HEARTBEAT_INTERVAL);
        }
    }
} // namespace

namespace graphquery::database
{
    //~ Linked symbol of the log system.
    std::shared_ptr<logger::CLogSystem> _log_system = logger::CLogSystem::get_instance();
    //~ Linked symbol of the interface towards the database.
    std::unique_ptr<interact::IInteract> _interface = std::make_unique<interact::CInteractGUI>();
    //~ Linked symbol of the db storage.
    std::unique_ptr<storage::CDBStorage> _db_storage = std::make_unique<storage::CDBStorage>();
    //~ Linked symbol of the analytic engine.
    std::unique_ptr<analytic::CAnalyticEngine> _db_analytic = std::make_unique<analytic::CAnalyticEngine>(_db_storage->get_graph());
    //~ Linked symbol of the query engine.
    std::unique_ptr<query::CQueryEngine> _db_query = std::make_unique<query::CQueryEngine>(_db_storage->get_graph());
    //~ Linked symbol of the db loaded graph.
    std::shared_ptr<storage::ILPGModel *> _db_graph = _db_storage->get_graph();

    EStatus initialise([[maybe_unused]] int argc, [[maybe_unused]] char ** argv) noexcept
    {
        setup_seg_handler();
        const EStatus status = Initialise_Logging();

<<<<<<< HEAD
        enable_sync();
=======
        _enable_sync_();
>>>>>>> d1a9aded
        std::thread(&heartbeat).detach();
        return status;
    }

    void
<<<<<<< HEAD
    enable_sync() noexcept
=======
    _enable_sync_() noexcept
>>>>>>> d1a9aded
    {
        _sync = true;
        _log_system->info("Synchronisation has been enabled");
    }

    void
<<<<<<< HEAD
    disable_sync() noexcept
    {
        _sync = true;
        _log_system->info("Synchronisation has been disabled");
    }
=======
    _disable_sync_() noexcept
    {
        _sync = false;
        _log_system->info("Synchronisation has been disabled");
    }

    const bool &
    _get_sync_state_() noexcept
    {
        return _sync;
    }

>>>>>>> d1a9aded
} // namespace graphquery::database<|MERGE_RESOLUTION|>--- conflicted
+++ resolved
@@ -59,34 +59,19 @@
         setup_seg_handler();
         const EStatus status = Initialise_Logging();
 
-<<<<<<< HEAD
-        enable_sync();
-=======
         _enable_sync_();
->>>>>>> d1a9aded
         std::thread(&heartbeat).detach();
         return status;
     }
 
     void
-<<<<<<< HEAD
-    enable_sync() noexcept
-=======
     _enable_sync_() noexcept
->>>>>>> d1a9aded
     {
         _sync = true;
         _log_system->info("Synchronisation has been enabled");
     }
 
     void
-<<<<<<< HEAD
-    disable_sync() noexcept
-    {
-        _sync = true;
-        _log_system->info("Synchronisation has been disabled");
-    }
-=======
     _disable_sync_() noexcept
     {
         _sync = false;
@@ -98,6 +83,4 @@
     {
         return _sync;
     }
-
->>>>>>> d1a9aded
 } // namespace graphquery::database