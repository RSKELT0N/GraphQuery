#include "frame_db_query.h"

#include "imgui_stdlib.h"
#include "db/system.h"

#include <algorithm>

namespace
{
    const char * predefined_queries = {"Interaction Complex 2\0"
        "Interaction Complex 8\0"
        "Interaction Update 2\0"
        "Interaction Update 8\0"
        "Interaction Delete 2\0"
        "Interaction Delete 8\0"
        "Interaction Short 2\0"
        "Interaction Short 8\0\0"};
}

graphquery::interact::CFrameDBQuery::
CFrameDBQuery(const bool & is_db_loaded,
              const bool & is_graph_loaded,
              std::shared_ptr<database::storage::ILPGModel *> graph,
              std::shared_ptr<std::vector<database::utils::SResult<database::query::CQueryEngine::ResultType>>> result_table,
              const std::unordered_map<std::string, std::shared_ptr<database::analytic::IGraphAlgorithm *>> & algorithms):
    m_algorithm_choice(0), m_result_has_changed(false), m_result_select(-1), m_is_excute_query_open(false), m_predefined_choice(0), m_is_db_loaded(is_db_loaded),
    m_is_graph_loaded(is_graph_loaded),
    m_graph(std::move(graph)), m_results(std::move(result_table)), m_algorithms(algorithms)
{
}

void
graphquery::interact::CFrameDBQuery::render_frame() noexcept
{
    if (m_is_db_loaded && m_is_graph_loaded)
    {
        if (ImGui::Begin("Query"))
        {
            if (ImGui::BeginChild("#db_query", {ImGui::GetWindowWidth() / 2, 0}))
            {
                render_query();
                render_predefined_queries();
                render_predefined_query_input();
                render_result_table();
                render_footer();
            }

            ImGui::EndChild();
            ImGui::SameLine();
            if (ImGui::BeginChild("#db_query_result"))
            {
                render_result();
            }
            ImGui::EndChild();
        }
        ImGui::End();
    }
}

void
graphquery::interact::CFrameDBQuery::render_query() noexcept
{
    ImGui::SeparatorText("Query DB (Cypher)");
    ImGui::Dummy(ImVec2(0.0f, 20.0f));

    ImGui::TextUnformatted("Input: ");
    ImGui::SameLine();
    ImGui::InputText("##", &this->m_query_str, ImGuiInputTextFlags_CharsNoBlank | ImGuiInputTextFlags_CtrlEnterForNewLine);
    ImGui::SameLine();

    if (ImGui::Button("Query"))
    {
        // ~ TODO: Parse input into cypher parsing lib.
    }

    ImGui::Dummy(ImVec2(0.0f, 20.0f));
}

void
graphquery::interact::CFrameDBQuery::render_predefined_queries() noexcept
{
    ImGui::SeparatorText("Predefined queries");
    ImGui::Dummy(ImVec2(0.0f, 20.0f));
    ImGui::TextUnformatted("Select: ");
    ImGui::SameLine();
    ImGui::Combo("##choices", &m_predefined_choice, predefined_queries);
    ImGui::SameLine();

    if (ImGui::Button("Execute"))
        m_is_excute_query_open = true;
}

void
graphquery::interact::CFrameDBQuery::render_predefined_query_input() noexcept
{
    if (m_is_excute_query_open)
        ImGui::OpenPopup("Enter query input");

<<<<<<< HEAD
    static int in0, in1;
=======
    static int32_t in0, in1;
>>>>>>> f66f5490
    static std::string sn0, sn1;

    ImGui::SetNextWindowSize({0, 0});
    if (ImGui::BeginPopupModal("Enter query input", &m_is_excute_query_open))
    {
        switch (m_predefined_choice)
        {
        case 0:
        {
            ImGui::Text("Person ID: ");
            ImGui::SameLine();
            ImGui::InputText("##_pid0", &sn0, 0, nullptr);
<<<<<<< HEAD
            ImGui::Text("Date Threshold: ");
=======
            ImGui::Text("Max date: ");
>>>>>>> f66f5490
            ImGui::SameLine();
            ImGui::InputText("##_dt1", &sn1, 0, nullptr);
            ImGui::NewLine();

            if (ImGui::Button("Ok"))
            {
                ImGui::CloseCurrentPopup();
                m_is_excute_query_open = false;
<<<<<<< HEAD
                database::_db_query->interaction_complex_2(std::stoll(sn0), std::stoll(sn1));
=======
                database::_db_query->interaction_complex_2(std::stoll(sn0), std::stol(sn1));
>>>>>>> f66f5490
            }
            break;
        }
        case 1:
        {
            ImGui::Text("Person ID: ");
            ImGui::SameLine();
            ImGui::InputInt("##_pid1", &in0, 0, 0);
            ImGui::NewLine();

            if (ImGui::Button("Ok"))
            {
                ImGui::CloseCurrentPopup();
                m_is_excute_query_open = false;
                database::_db_query->interaction_complex_8(in0);
            }
            break;
        }
        case 2:
        {
            ImGui::Text("Person ID: ");
            ImGui::SameLine();
            ImGui::InputInt("##_pid2", &in0, 0, 0);
            ImGui::Text("Post ID: ");
            ImGui::SameLine();
            ImGui::InputInt("##_po0", &in1, 0, 0);
            ImGui::NewLine();

            if (ImGui::Button("Ok"))
            {
                ImGui::CloseCurrentPopup();
                m_is_excute_query_open = false;
                database::_db_query->interaction_update_2(in0, in1);
            }
            break;
        }
        case 3:
        {
            ImGui::Text("Person ID: ");
            ImGui::SameLine();
            ImGui::InputInt("##_pid3", &in0, 0, 0);
            ImGui::Text("Person ID: ");
            ImGui::SameLine();
            ImGui::InputInt("##_pid4", &in1, 0, 0);
            ImGui::NewLine();

            if (ImGui::Button("Ok"))
            {
                ImGui::CloseCurrentPopup();
                m_is_excute_query_open = false;
                database::_db_query->interaction_update_8(in0, in1);
            }
            break;
        }
        case 4:
        {
            ImGui::Text("Person ID: ");
            ImGui::SameLine();
            ImGui::InputInt("##_pid5", &in0, 0, 0);
            ImGui::Text("Post ID: ");
            ImGui::SameLine();
            ImGui::InputInt("##_po1", &in1, 0, 0);
            ImGui::NewLine();

            if (ImGui::Button("Ok"))
            {
                ImGui::CloseCurrentPopup();
                m_is_excute_query_open = false;
                database::_db_query->interaction_delete_2(in0, in1);
            }
            break;
        }
        case 5:
        {
            ImGui::Text("Person ID: ");
            ImGui::SameLine();
            ImGui::InputInt("##_pid6", &in0, 0, 0);
            ImGui::Text("Person ID: ");
            ImGui::SameLine();
            ImGui::InputInt("##_pid7", &in1, 0, 0);
            ImGui::NewLine();

            if (ImGui::Button("Ok"))
            {
                ImGui::CloseCurrentPopup();
                m_is_excute_query_open = false;
                database::_db_query->interaction_delete_8(in0, in1);
            }
            break;
        }
        case 6:
        {
            ImGui::Text("Person ID: ");
            ImGui::SameLine();
            ImGui::InputInt("##_pid8", &in0, 0, 0);
            ImGui::NewLine();

            if (ImGui::Button("Ok"))
            {
                ImGui::CloseCurrentPopup();
                m_is_excute_query_open = false;
                database::_db_query->interaction_short_2(in0);
            }
            break;
        }
        case 7:
        {
            ImGui::Text("Message ID: ");
            ImGui::SameLine();
            ImGui::InputInt("##_mid0", &in0, 0, 0);
            ImGui::NewLine();

            if (ImGui::Button("Ok"))
            {
                ImGui::CloseCurrentPopup();
                m_is_excute_query_open = false;
                database::_db_query->interaction_short_7(in0);
            }
            break;
        }
        default: database::_log_system->warning("Option not recognised");
        }
        ImGui::EndPopup();
    }
}

void
graphquery::interact::CFrameDBQuery::render_result_table() noexcept
{
    ImGui::NewLine();
        ImGui::SeparatorText("Result table");
        ImGui::NewLine();
        static constexpr uint8_t columns       = 3;
        static constexpr ImGuiTableFlags flags = ImGuiTableFlags_Borders | ImGuiTableFlags_RowBg | ImGuiTableFlags_ScrollY | ImGuiTableFlags_Resizable;

        if (ImGui::BeginTable("#result_table", columns, flags, {0, ImGui::GetWindowHeight() / 3}))
        {
            ImGui::TableSetupColumn("name");
            ImGui::TableSetupColumn("state");
            ImGui::TableSetupColumn("selected");
            ImGui::TableHeadersRow();

            for (size_t i = 0; i < m_results->size(); i++)
            {
                auto res = m_results->at(i);
                ImGui::TableNextRow();
                ImGui::TableSetColumnIndex(0);
                ImGui::TextUnformatted(res.get_name().c_str());
                ImGui::TableSetColumnIndex(1);

                if (res.processed())
                    ImGui::Text("Processed");
                else
                    ImGui::Text("Processing..");

                ImGui::TableSetColumnIndex(2);
                if (res.processed() && ImGui::RadioButton(fmt::format("##option: {}", i).c_str(), &m_result_select, i))
                {
                    m_result_select      = static_cast<int32_t>(i);
                    m_result_has_changed = true;
                }
            }
            ImGui::EndTable();
        }
        ImGui::NewLine();
}

void
graphquery::interact::CFrameDBQuery::render_footer() noexcept
{
    if (ImGui::BeginChild("##clear_selection", {ImGui::GetWindowWidth() / 2, 0}))
    {
        render_clear_selection();
    }
    ImGui::EndChild();
<<<<<<< HEAD
=======
    ImGui::SameLine();
    if (ImGui::BeginChild("##analytic_after_querying"))
    {
        render_analytic_after_querying();
    }
    ImGui::EndChild();
>>>>>>> f66f5490
}

void
graphquery::interact::CFrameDBQuery::render_result() noexcept
{
    ImGui::SeparatorText("Query Result");

    if (m_result_select == -1)
    {
        ImGui::Text("No query has been selected");
        return;
    }

    if (m_result_has_changed)
    {
        m_result_has_changed = false;
        m_current_result.str("");

        const auto result        = m_results->at(m_result_select);
        const auto & result_name = result.get_name();
        auto result_out          = result.get_resultant().properties;

        m_current_result << result_name << "\n";
        m_current_result << fmt::format("Query returned ({}) item(s)\n\n", result_out.size()).c_str();

        if (result_out.empty())
            return;

        for (auto & i : result_out)
        {
            for (const auto & [key, value] : i)
            {
                m_current_result << key << " : " << value << "\n";
            }
            m_current_result << "\n";
        }
    }

    ImGui::TextUnformatted(m_current_result.str().c_str());
}

void
graphquery::interact::CFrameDBQuery::render_clear_selection() noexcept
{
    if (ImGui::Button("Clear selection"))
    {
        m_result_select = -1;
        m_current_result.str("");
    }
}

void
graphquery::interact::CFrameDBQuery::render_analytic_after_querying() noexcept
{
    if(m_result_select == -1)
        return;

    std::string algorithms = {};

    std::for_each(m_algorithms.begin(), m_algorithms.end(), [&algorithms](const auto & algorithm) -> void { algorithms += fmt::format("{}{}", algorithm.first, '\0'); });
    algorithms += fmt::format("\0");

    ImGui::Combo("##algorithms", &m_algorithm_choice, algorithms.c_str());

    ImGui::SameLine();
    if (ImGui::Button("Run"))
    {
        const auto algorithm = std::next(m_algorithms.begin(), m_algorithm_choice);
        database::_db_analytic->process_algorithm(m_results->at(m_result_select).get_resultant().edges, algorithm->first);
    }
}<|MERGE_RESOLUTION|>--- conflicted
+++ resolved
@@ -8,23 +8,22 @@
 namespace
 {
     const char * predefined_queries = {"Interaction Complex 2\0"
-        "Interaction Complex 8\0"
-        "Interaction Update 2\0"
-        "Interaction Update 8\0"
-        "Interaction Delete 2\0"
-        "Interaction Delete 8\0"
-        "Interaction Short 2\0"
-        "Interaction Short 8\0\0"};
-}
-
-graphquery::interact::CFrameDBQuery::
-CFrameDBQuery(const bool & is_db_loaded,
-              const bool & is_graph_loaded,
-              std::shared_ptr<database::storage::ILPGModel *> graph,
-              std::shared_ptr<std::vector<database::utils::SResult<database::query::CQueryEngine::ResultType>>> result_table,
-              const std::unordered_map<std::string, std::shared_ptr<database::analytic::IGraphAlgorithm *>> & algorithms):
-    m_algorithm_choice(0), m_result_has_changed(false), m_result_select(-1), m_is_excute_query_open(false), m_predefined_choice(0), m_is_db_loaded(is_db_loaded),
-    m_is_graph_loaded(is_graph_loaded),
+                                       "Interaction Complex 8\0"
+                                       "Interaction Update 2\0"
+                                       "Interaction Update 8\0"
+                                       "Interaction Delete 2\0"
+                                       "Interaction Delete 8\0"
+                                       "Interaction Short 2\0"
+                                       "Interaction Short 8\0\0"};
+}
+
+graphquery::interact::CFrameDBQuery::CFrameDBQuery(const bool & is_db_loaded,
+                                                   const bool & is_graph_loaded,
+                                                   std::shared_ptr<database::storage::ILPGModel *> graph,
+                                                   std::shared_ptr<std::vector<database::utils::SResult<database::query::CQueryEngine::ResultType>>> result_table,
+                                                   const std::unordered_map<std::string, std::shared_ptr<database::analytic::IGraphAlgorithm *>> & algorithms):
+    m_algorithm_choice(0),
+    m_result_has_changed(false), m_result_select(-1), m_is_excute_query_open(false), m_predefined_choice(0), m_is_db_loaded(is_db_loaded), m_is_graph_loaded(is_graph_loaded),
     m_graph(std::move(graph)), m_results(std::move(result_table)), m_algorithms(algorithms)
 {
 }
@@ -96,11 +95,7 @@
     if (m_is_excute_query_open)
         ImGui::OpenPopup("Enter query input");
 
-<<<<<<< HEAD
-    static int in0, in1;
-=======
     static int32_t in0, in1;
->>>>>>> f66f5490
     static std::string sn0, sn1;
 
     ImGui::SetNextWindowSize({0, 0});
@@ -113,11 +108,7 @@
             ImGui::Text("Person ID: ");
             ImGui::SameLine();
             ImGui::InputText("##_pid0", &sn0, 0, nullptr);
-<<<<<<< HEAD
-            ImGui::Text("Date Threshold: ");
-=======
             ImGui::Text("Max date: ");
->>>>>>> f66f5490
             ImGui::SameLine();
             ImGui::InputText("##_dt1", &sn1, 0, nullptr);
             ImGui::NewLine();
@@ -126,11 +117,7 @@
             {
                 ImGui::CloseCurrentPopup();
                 m_is_excute_query_open = false;
-<<<<<<< HEAD
-                database::_db_query->interaction_complex_2(std::stoll(sn0), std::stoll(sn1));
-=======
                 database::_db_query->interaction_complex_2(std::stoll(sn0), std::stol(sn1));
->>>>>>> f66f5490
             }
             break;
         }
@@ -261,41 +248,41 @@
 graphquery::interact::CFrameDBQuery::render_result_table() noexcept
 {
     ImGui::NewLine();
-        ImGui::SeparatorText("Result table");
+    ImGui::SeparatorText("Result table");
+    ImGui::NewLine();
+    static constexpr uint8_t columns       = 3;
+    static constexpr ImGuiTableFlags flags = ImGuiTableFlags_Borders | ImGuiTableFlags_RowBg | ImGuiTableFlags_ScrollY | ImGuiTableFlags_Resizable;
+
+    if (ImGui::BeginTable("#result_table", columns, flags, {0, ImGui::GetWindowHeight() / 3}))
+    {
+        ImGui::TableSetupColumn("name");
+        ImGui::TableSetupColumn("state");
+        ImGui::TableSetupColumn("selected");
+        ImGui::TableHeadersRow();
+
+        for (size_t i = 0; i < m_results->size(); i++)
+        {
+            auto res = m_results->at(i);
+            ImGui::TableNextRow();
+            ImGui::TableSetColumnIndex(0);
+            ImGui::TextUnformatted(res.get_name().c_str());
+            ImGui::TableSetColumnIndex(1);
+
+            if (res.processed())
+                ImGui::Text("Processed");
+            else
+                ImGui::Text("Processing..");
+
+            ImGui::TableSetColumnIndex(2);
+            if (res.processed() && ImGui::RadioButton(fmt::format("##option: {}", i).c_str(), &m_result_select, i))
+            {
+                m_result_select      = static_cast<int32_t>(i);
+                m_result_has_changed = true;
+            }
+        }
+        ImGui::EndTable();
+        }
         ImGui::NewLine();
-        static constexpr uint8_t columns       = 3;
-        static constexpr ImGuiTableFlags flags = ImGuiTableFlags_Borders | ImGuiTableFlags_RowBg | ImGuiTableFlags_ScrollY | ImGuiTableFlags_Resizable;
-
-        if (ImGui::BeginTable("#result_table", columns, flags, {0, ImGui::GetWindowHeight() / 3}))
-        {
-            ImGui::TableSetupColumn("name");
-            ImGui::TableSetupColumn("state");
-            ImGui::TableSetupColumn("selected");
-            ImGui::TableHeadersRow();
-
-            for (size_t i = 0; i < m_results->size(); i++)
-            {
-                auto res = m_results->at(i);
-                ImGui::TableNextRow();
-                ImGui::TableSetColumnIndex(0);
-                ImGui::TextUnformatted(res.get_name().c_str());
-                ImGui::TableSetColumnIndex(1);
-
-                if (res.processed())
-                    ImGui::Text("Processed");
-                else
-                    ImGui::Text("Processing..");
-
-                ImGui::TableSetColumnIndex(2);
-                if (res.processed() && ImGui::RadioButton(fmt::format("##option: {}", i).c_str(), &m_result_select, i))
-                {
-                    m_result_select      = static_cast<int32_t>(i);
-                    m_result_has_changed = true;
-                }
-            }
-            ImGui::EndTable();
-        }
-        ImGui::NewLine();
 }
 
 void
@@ -306,15 +293,12 @@
         render_clear_selection();
     }
     ImGui::EndChild();
-<<<<<<< HEAD
-=======
     ImGui::SameLine();
     if (ImGui::BeginChild("##analytic_after_querying"))
     {
         render_analytic_after_querying();
     }
     ImGui::EndChild();
->>>>>>> f66f5490
 }
 
 void
@@ -369,7 +353,7 @@
 void
 graphquery::interact::CFrameDBQuery::render_analytic_after_querying() noexcept
 {
-    if(m_result_select == -1)
+    if (m_result_select == -1)
         return;
 
     std::string algorithms = {};
