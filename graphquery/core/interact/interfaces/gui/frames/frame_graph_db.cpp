--- conflicted
+++ resolved
@@ -100,10 +100,7 @@
         ImGui::Text("%s", fmt::format("Edges: {}", (*m_graph)->get_num_edges()).c_str());
         ImGui::Text("%s", fmt::format("Vertex Labels: {}", (*m_graph)->get_num_vertex_labels()).c_str());
         ImGui::Text("%s", fmt::format("Edge Labels: {}", (*m_graph)->get_num_edge_labels()).c_str());
-<<<<<<< HEAD
-=======
         ImGui::Text("%s", fmt::format("Avg outdegree: {:.4f}", (*m_graph)->get_avg_out_degree()).c_str());
->>>>>>> f66f5490
     }
     ImGui::EndChild();
 }