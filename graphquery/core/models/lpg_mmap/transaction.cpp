--- conflicted
+++ resolved
@@ -120,9 +120,9 @@
 uint64_t
 graphquery::database::storage::CTransaction::log_rm_vertex(const Id_t src) noexcept
 {
-    auto transaction_hdr       = read_transaction_header();
-    static constexpr auto size = sizeof(SVertexTransaction);
-    const auto commit_addr     = utils::atomic_fetch_add(&transaction_hdr->eof_addr, size);
+    auto transaction_hdr           = read_transaction_header();
+    static constexpr uint64_t size = sizeof(SVertexTransaction);
+    const auto commit_addr         = utils::atomic_fetch_add(&transaction_hdr->eof_addr, size);
     utils::atomic_fetch_inc(&transaction_hdr->transaction_c);
 
     //~ Lose reference to transaction_hdr
@@ -145,9 +145,9 @@
 uint64_t
 graphquery::database::storage::CTransaction::log_rm_edge(const Id_t src, const Id_t dst, const std::string_view edge_label) noexcept
 {
-    auto transaction_hdr       = read_transaction_header();
-    static constexpr auto size = sizeof(SEdgeTransaction);
-    const auto commit_addr     = utils::atomic_fetch_add(&transaction_hdr->eof_addr, size);
+    auto transaction_hdr           = read_transaction_header();
+    static constexpr uint64_t size = sizeof(SEdgeTransaction);
+    const auto commit_addr         = utils::atomic_fetch_add(&transaction_hdr->eof_addr, size);
     utils::atomic_fetch_inc(&transaction_hdr->transaction_c);
 
     //~ Lose reference to transaction_hdr
@@ -164,18 +164,15 @@
     transaction_ptr->commit.remove     = 1;
     transaction_ptr->commit.property_c = 0;
     strcpy(&transaction_ptr->commit.edge_label[0], edge_label.data());
-<<<<<<< HEAD
-=======
 
     return commit_addr;
->>>>>>> f66f5490
 }
 
 uint64_t
 graphquery::database::storage::CTransaction::log_vertex(const std::vector<std::string_view> & labels, const std::vector<ILPGModel::SProperty_t> & props, const Id_t optional_id) noexcept
 {
     auto transaction_hdr   = read_transaction_header();
-    const auto size        = sizeof(SVertexTransaction) + props.size() * sizeof(ILPGModel::SProperty_t) + CFG_LPG_LABEL_LENGTH * labels.size();
+    const uint64_t size    = sizeof(SVertexTransaction) + props.size() * sizeof(ILPGModel::SProperty_t) + CFG_LPG_LABEL_LENGTH * labels.size();
     const auto commit_addr = utils::atomic_fetch_add(&transaction_hdr->eof_addr, size);
     utils::atomic_fetch_inc(&transaction_hdr->transaction_c);
 
@@ -200,22 +197,14 @@
 
     for (const auto & label : labels)
     {
-<<<<<<< HEAD
-        auto label_ptr = m_transaction_file.ref<ILPGModel::SLabel>(curr_addr);
-=======
         auto label_ptr = m_transaction_file.ref<ILPGModel::SLabel>(static_cast<int64_t>(curr_addr));
->>>>>>> f66f5490
         strcpy(&label_ptr->label[0], label.data());
         curr_addr += CFG_LPG_LABEL_LENGTH;
     }
 
     for (const auto & [key, value] : props)
     {
-<<<<<<< HEAD
-        auto prop = m_transaction_file.ref<ILPGModel::SProperty_t>(curr_addr);
-=======
         auto prop = m_transaction_file.ref<ILPGModel::SProperty_t>(static_cast<int64_t>(curr_addr));
->>>>>>> f66f5490
         strcpy(&prop->key[0], key);
         strcpy(&prop->value[0], value);
         curr_addr += sizeof(ILPGModel::SProperty_t);
@@ -232,7 +221,7 @@
                                                       const bool undirected) noexcept
 {
     auto transaction_hdr   = read_transaction_header();
-    const auto size        = sizeof(SEdgeTransaction) + props.size() * sizeof(ILPGModel::SProperty_t);
+    const uint64_t size    = sizeof(SEdgeTransaction) + props.size() * sizeof(ILPGModel::SProperty_t);
     const auto commit_addr = utils::atomic_fetch_add(&transaction_hdr->eof_addr, size);
     utils::atomic_fetch_inc(&transaction_hdr->transaction_c);
 
@@ -259,11 +248,7 @@
 
     for (const auto & [key, value] : props)
     {
-<<<<<<< HEAD
-        auto prop = m_transaction_file.ref<ILPGModel::SProperty_t>(curr_addr);
-=======
         auto prop = m_transaction_file.ref<ILPGModel::SProperty_t>(static_cast<int64_t>(curr_addr));
->>>>>>> f66f5490
         strcpy(&prop->key[0], key);
         strcpy(&prop->value[0], value);
         curr_addr += sizeof(ILPGModel::SProperty_t);
@@ -276,17 +261,6 @@
 graphquery::database::storage::CTransaction::get_valid_eor_addr() noexcept
 {
     return read_transaction_header()->valid_eof_addr;
-}
-
-std::vector<std::string_view>
-graphquery::database::storage::CTransaction::slabel_to_strview_vector(const std::vector<ILPGModel::SLabel> & vec) noexcept
-{
-    std::vector<std::string_view> res(vec.size());
-
-    for (size_t i = 0; i < vec.size(); i++)
-        res[i] = vec[i].label;
-
-    return res;
 }
 
 std::vector<std::string_view>
@@ -432,11 +406,7 @@
 {
     auto labels = slabel_to_strview_vector(src_labels);
     if (transaction->commit.remove == 0)
-<<<<<<< HEAD
-        if (transaction->commit.optional_id != LONG_LONG_MAX)
-=======
         if (transaction->commit.optional_id != std::numeric_limits<Id_t>::max())
->>>>>>> f66f5490
             (void) dynamic_cast<CMemoryModelMMAPLPG *>(m_lpg)->add_vertex_entry(transaction->commit.optional_id, labels, props);
         else
             (void) dynamic_cast<CMemoryModelMMAPLPG *>(m_lpg)->add_vertex_entry(labels, props);
