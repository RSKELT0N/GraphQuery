--- conflicted
+++ resolved
@@ -18,7 +18,7 @@
 {
     class CTransaction final
     {
-    public:
+      public:
         enum class ETransactionType : uint8_t
         {
             vertex,
@@ -27,49 +27,48 @@
 
         struct SHeaderBlock
         {
-            uint64_t transaction_c = {0};
-            uint64_t transactions_start_addr = {0};
+            uint64_t transaction_c               = {0};
+            uint64_t transactions_start_addr     = {0};
             uint64_t rollback_entries_start_addr = {0};
-            uint64_t eof_addr = {0};
-            uint64_t valid_eof_addr = {0};
-            uint8_t rollback_entry_c = {0};
+            uint64_t eof_addr                    = {0};
+            uint64_t valid_eof_addr              = {0};
+            uint8_t rollback_entry_c             = {0};
         };
 
         struct SRollbackEntry
         {
             char name[CFG_GRAPH_ROLLBACK_NAME_LENGTH] = {""};
-            uint64_t eor_addr = {0};
+            uint64_t eor_addr                         = {0};
         };
 
         struct SVertexCommit
         {
-            Id_t optional_id = {0};
-            uint16_t label_c = {0};
+            Id_t optional_id    = {0};
+            uint16_t label_c    = {0};
             uint16_t property_c = {0};
-            uint8_t remove = {0};
+            uint8_t remove      = {0};
         } __attribute__((packed));
 
         struct SEdgeCommit
         {
             char edge_label[CFG_LPG_LABEL_LENGTH] = {""};
-            Id_t src = {0};
-            Id_t dst = {0};
-            uint16_t property_c = {0};
-            uint8_t remove = {0};
-            uint8_t undirected = {0};
+            Id_t src                              = {0};
+            Id_t dst                              = {0};
+            uint16_t property_c                   = {0};
+            uint8_t remove                        = {0};
+            uint8_t undirected                    = {0};
         };
 
-        template <typename T>
+        template<typename T>
         struct STransaction
         {
             ETransactionType type = ETransactionType::vertex;
-            uint16_t size = {0};
-            uint8_t committed = {0};
-            T commit = {};
+            uint16_t size         = {0};
+            uint8_t committed     = {0};
+            T commit              = {};
         };
 
-        explicit CTransaction(const std::filesystem::path& local_path, ILPGModel* lpg,
-                              const std::shared_ptr<logger::CLogSystem>&, const bool& sync_state_);
+        explicit CTransaction(const std::filesystem::path & local_path, ILPGModel * lpg, const std::shared_ptr<logger::CLogSystem> &, const bool & sync_state_);
         ~CTransaction() = default;
 
         void close() noexcept;
@@ -84,62 +83,45 @@
         [[nodiscard]] uint64_t log_rm_vertex(Id_t src) noexcept;
         [[nodiscard]] uint64_t log_rm_edge(Id_t src, Id_t dst, std::string_view edge_label = "") noexcept;
 
-        [[nodiscard]] uint64_t log_vertex(const std::vector<std::string_view>& labels,
-                                          const std::vector<ILPGModel::SProperty_t>& props,
-                                          Id_t optional_id = std::numeric_limits<Id_t>::max()) noexcept;
+        [[nodiscard]] uint64_t
+        log_vertex(const std::vector<std::string_view> & labels, const std::vector<ILPGModel::SProperty_t> & props, Id_t optional_id = std::numeric_limits<Id_t>::max()) noexcept;
 
-        [[nodiscard]] uint64_t log_edge(Id_t src, Id_t dst, std::string_view edge_label,
-                                        const std::vector<ILPGModel::SProperty_t>& props, bool undirected) noexcept;
+        [[nodiscard]] uint64_t log_edge(Id_t src, Id_t dst, std::string_view edge_label, const std::vector<ILPGModel::SProperty_t> & props, bool undirected) noexcept;
 
         template<typename T>
         void commit_transaction(uint64_t transaction_addr) noexcept;
         [[nodiscard]] std::vector<std::string> fetch_rollback_table() noexcept;
 
-<<<<<<< HEAD
+        using SVertexTransaction = STransaction<SVertexCommit>;
+        using SEdgeTransaction   = STransaction<SEdgeCommit>;
+
       private:
-=======
->>>>>>> f66f5490
-        using SVertexTransaction = STransaction<SVertexCommit>;
-        using SEdgeTransaction = STransaction<SEdgeCommit>;
-
-    private:
         void load();
         void set_up();
         void store_transaction_header();
 
-        template <typename T, bool write = false>
+        template<typename T, bool write = false>
         inline SRef_t<T, write> read_transaction(uint64_t seek);
         SRef_t<SHeaderBlock> read_transaction_header();
 
-<<<<<<< HEAD
+        void storage_persist() const noexcept;
         static inline std::vector<std::string_view> slabel_to_strview_vector(const std::vector<ILPGModel::SLabel> & vec) noexcept;
         void process_edge_transaction(SRef_t<SEdgeTransaction> &, const std::vector<ILPGModel::SProperty_t> & props) const noexcept;
         void process_vertex_transaction(SRef_t<SVertexTransaction> &, const std::vector<ILPGModel::SLabel> & src_labels, const std::vector<ILPGModel::SProperty_t> & props) const noexcept;
-=======
-        void storage_persist() const noexcept;
-        static inline std::vector<std::string_view> slabel_to_strview_vector(
-            const std::vector<ILPGModel::SLabel>& vec) noexcept;
-        void process_edge_transaction(SRef_t<SEdgeTransaction>&,
-                                      const std::vector<ILPGModel::SProperty_t>& props) const noexcept;
-        void process_vertex_transaction(SRef_t<SVertexTransaction>&, const std::vector<ILPGModel::SLabel>& src_labels,
-                                        const std::vector<ILPGModel::SProperty_t>& props) const noexcept;
->>>>>>> f66f5490
 
-        ILPGModel* m_lpg;
-        const bool& _sync_state_;
+        ILPGModel * m_lpg;
+        const bool & _sync_state_;
         CDiskDriver m_transaction_file;
         std::shared_ptr<logger::CLogSystem> m_log_system;
-        static constexpr const char* TRANSACTION_FILE_NAME = "transactions";
-        static constexpr uint8_t ROLLBACK_MAX_AMOUNT = 5;
+        static constexpr const char * TRANSACTION_FILE_NAME    = "transactions";
+        static constexpr uint8_t ROLLBACK_MAX_AMOUNT           = 5;
         static constexpr int32_t TRANSACTION_HEADER_START_ADDR = 0x00000000;
-        static constexpr int64_t ROLLBACK_ENTRIES_START_ADDR = TRANSACTION_HEADER_START_ADDR + sizeof(SHeaderBlock);
-        static constexpr int64_t TRANSACTIONS_START_ADDR = ROLLBACK_ENTRIES_START_ADDR + ROLLBACK_MAX_AMOUNT * sizeof(
-            SRollbackEntry);
+        static constexpr int64_t ROLLBACK_ENTRIES_START_ADDR   = TRANSACTION_HEADER_START_ADDR + sizeof(SHeaderBlock);
+        static constexpr int64_t TRANSACTIONS_START_ADDR       = ROLLBACK_ENTRIES_START_ADDR + ROLLBACK_MAX_AMOUNT * sizeof(SRollbackEntry);
     };
 
     template<typename T>
-    void
-    graphquery::database::storage::CTransaction::commit_transaction(const uint64_t transaction_addr) noexcept
+    void CTransaction::commit_transaction(const uint64_t transaction_addr) noexcept
     {
         auto ref = m_transaction_file.ref<STransaction<T>>(static_cast<int64_t>(transaction_addr));
         utils::atomic_store(&ref->committed, 1);
