--- conflicted
+++ resolved
@@ -7,13 +7,8 @@
 #include <optional>
 #include <vector>
 
-<<<<<<< HEAD
-graphquery::database::storage::CMemoryModelMMAPLPG::CMemoryModelMMAPLPG(const std::shared_ptr<logger::CLogSystem> & log_system):
-    ILPGModel(log_system), m_syncing(0), m_transaction_ref_c(0)
-=======
 graphquery::database::storage::CMemoryModelMMAPLPG::CMemoryModelMMAPLPG(const std::shared_ptr<logger::CLogSystem> & log_system, const bool & sync_state_):
     ILPGModel(log_system, sync_state_), m_syncing(0), m_transaction_ref_c(0)
->>>>>>> f66f5490
 {
     m_label_vertex = std::vector<std::vector<Id_t>>();
     m_unq_lock     = std::unique_lock(m_sync_lock);
@@ -246,11 +241,10 @@
     return true;
 }
 
-<<<<<<< HEAD
 uint32_t
 graphquery::database::storage::CMemoryModelMMAPLPG::store_edge_off_ptr_entry(const uint32_t next_ref, const uint16_t edge_label_id) noexcept
 {
-    SRef_t<SEdgeOffsetPtrDataBlock> data_block_ptr = m_edge_offset_ptr_file.attain_data_block(next_ref);
+    SRef_t<SEdgeOffsetPtrDataBlock, true> data_block_ptr = m_edge_offset_ptr_file.attain_data_block(next_ref);
     const auto entry_offset                        = data_block_ptr->idx;
 
     data_block_ptr->state                 = true;
@@ -260,15 +254,25 @@
     return entry_offset;
 }
 
-uint32_t
-graphquery::database::storage::CMemoryModelMMAPLPG::store_edge_entry(const uint32_t next_ref, const int64_t src, const int64_t dst, const std::vector<SProperty_t> & props) noexcept
-=======
 void
 graphquery::database::storage::CMemoryModelMMAPLPG::store_edge_entry(const Id_t src, const Id_t dst, const uint16_t edge_label_id, const std::vector<SProperty_t> & props) noexcept
->>>>>>> f66f5490
-{
-    SRef_t<SVertexDataBlock, true> src_v_ptr    = m_vertices_file.read_entry<true>(src);
-    SRef_t<SEdgeDataBlock, true> data_block_ptr = m_edges_file.attain_data_block(src_v_ptr->payload.edge_idx);
+{
+    SRef_t<SVertexDataBlock, true> src_v_ptr = m_vertices_file.read_entry<true>(src);
+
+    uint32_t edge_off_ptr_head                  = src_v_ptr->payload.edge_off_ptr_idx;
+    std::optional<uint32_t> edge_off_ptr_exists = get_edge_offset_ptr(edge_off_ptr_head, edge_label_id);
+
+    if (!edge_off_ptr_exists.has_value())
+    {
+        edge_off_ptr_head = store_edge_off_ptr_entry(edge_off_ptr_head, edge_label_id);
+        utils::atomic_store(&src_v_ptr->payload.edge_off_ptr_idx, edge_off_ptr_head);
+    }
+    else
+        edge_off_ptr_head = edge_off_ptr_exists.value();
+
+    SRef_t<SEdgeOffsetPtrDataBlock, true> eo_ptr = m_edge_offset_ptr_file.read_entry<true>(edge_off_ptr_head);
+
+    SRef_t<SEdgeDataBlock, true> data_block_ptr = m_edges_file.attain_data_block(eo_ptr->payload.edge_idx);
     const auto entry_offset                     = data_block_ptr->idx;
 
     size_t payload_offset = utils::atomic_load(&data_block_ptr->payload_amt);
@@ -294,7 +298,7 @@
     data_block_ptr->payload[payload_offset].metadata.property_id = next_props_ref;
 
     // ~ Update vertex tail and connect edges
-    utils::atomic_store(&src_v_ptr->payload.edge_idx, entry_offset);
+    utils::atomic_store(&eo_ptr->payload.edge_idx, entry_offset);
     utils::atomic_fetch_inc(&src_v_ptr->payload.metadata.outdegree);
 }
 
@@ -495,8 +499,8 @@
                                                                    const std::vector<SProperty_t> & props,
                                                                    const bool undirected) noexcept
 {
-    Id_t src_idx = 0;
-    Id_t dst_idx = 0;
+    Id_t src_idx;
+    Id_t dst_idx;
 
     if (const auto src_vertex_exists = get_vertex_by_id(src), dst_vertex_exists = get_vertex_by_id(dst); !(src_vertex_exists.has_value() && dst_vertex_exists.has_value()))
         return EActionState_t::invalid;
@@ -509,53 +513,14 @@
     const std::optional<uint16_t> edge_label_exists = check_if_edge_label_exists(edge_label);
     const auto edge_label_id                        = edge_label_exists.has_value() ? *edge_label_exists : create_edge_label(edge_label);
 
-<<<<<<< HEAD
-    uint32_t edge_off_ptr_head                  = src_vertex_exists.value()->payload.edge_off_ptr_idx;
-    std::optional<uint32_t> edge_off_ptr_exists = get_edge_offset_ptr(edge_off_ptr_head, edge_label_id);
-
-    if (!edge_off_ptr_exists.has_value())
-    {
-        edge_off_ptr_head = store_edge_off_ptr_entry(edge_off_ptr_head, edge_label_id);
-        utils::atomic_store(&src_vertex_exists.value()->payload.edge_off_ptr_idx, edge_off_ptr_head);
-    }
-    else
-        edge_off_ptr_head = edge_off_ptr_exists.value();
-
-    SRef_t<SEdgeOffsetPtrDataBlock> eo_ptr = m_edge_offset_ptr_file.read_entry(edge_off_ptr_head);
-    auto edge_offset                       = store_edge_entry(eo_ptr->payload.edge_idx, src_vertex_exists.value()->idx, dst_vertex_exists.value()->idx, props);
-
-    // ~ Update vertex tail and connect edges
-    utils::atomic_store(&eo_ptr->payload.edge_idx, edge_offset);
-    utils::atomic_fetch_inc(&src_vertex_exists.value()->payload.metadata.outdegree);
-    utils::atomic_fetch_inc(&dst_vertex_exists.value()->payload.metadata.indegree);
-=======
     utils::atomic_fetch_inc(&m_vertices_file.read_entry(dst)->payload.metadata.indegree);
     store_edge_entry(src_idx, dst_idx, edge_label_id, props);
->>>>>>> f66f5490
     utils::atomic_fetch_inc(&read_graph_metadata()->edges_c);
 
     if (undirected)
     {
-<<<<<<< HEAD
-        edge_off_ptr_head   = src_vertex_exists.value()->payload.edge_off_ptr_idx;
-        edge_off_ptr_exists = get_edge_offset_ptr(edge_off_ptr_head, edge_label_id);
-
-        if (!edge_off_ptr_exists.has_value())
-            edge_off_ptr_head = store_edge_off_ptr_entry(edge_off_ptr_head, edge_label_id);
-
-        utils::atomic_store(&src_vertex_exists.value()->payload.edge_off_ptr_idx, edge_off_ptr_head);
-        eo_ptr = m_edge_offset_ptr_file.read_entry(edge_off_ptr_head);
-
-        edge_offset = store_edge_entry(eo_ptr->payload.edge_idx, src_vertex_exists.value()->idx, dst_vertex_exists.value()->idx, props);
-
-        // ~ Update vertex tail and connect edges
-        utils::atomic_store(&eo_ptr->payload.edge_idx, edge_offset);
-        utils::atomic_fetch_inc(&src_vertex_exists.value()->payload.metadata.indegree);
-        utils::atomic_fetch_inc(&dst_vertex_exists.value()->payload.metadata.outdegree);
-=======
         utils::atomic_fetch_inc(&m_vertices_file.read_entry(src)->payload.metadata.indegree);
         store_edge_entry(dst_idx, src_idx, edge_label_id, props);
->>>>>>> f66f5490
         utils::atomic_fetch_inc(&read_graph_metadata()->edges_c);
     }
 
@@ -580,11 +545,7 @@
 }
 
 void
-<<<<<<< HEAD
-graphquery::database::storage::CMemoryModelMMAPLPG::add_edge(SNodeID src, SNodeID dst, const std::string_view edge_label, const std::vector<SProperty_t> & prop, const bool undirected)
-=======
 graphquery::database::storage::CMemoryModelMMAPLPG::add_edge(const Id_t src, const Id_t dst, const std::string_view edge_label, const std::vector<SProperty_t> & prop, bool undirected)
->>>>>>> f66f5490
 {
     transaction_preamble();
     uint64_t commit_addr = m_transactions->log_edge(src, dst, edge_label, prop, undirected);
@@ -779,11 +740,7 @@
 }
 
 std::vector<graphquery::database::storage::ILPGModel::SEdge_t>
-<<<<<<< HEAD
-graphquery::database::storage::CMemoryModelMMAPLPG::get_edges(const uint32_t vertex_id, const std::string_view edge_label, const std::string_view vertex_label)
-=======
 graphquery::database::storage::CMemoryModelMMAPLPG::get_edges_by_offset(const Id_t vertex_id, std::string_view edge_label, std::string_view vertex_label)
->>>>>>> f66f5490
 {
     const auto edge_label_exists   = check_if_edge_label_exists(edge_label);
     const auto vertex_label_exists = check_if_vertex_label_exists(vertex_label);
@@ -797,53 +754,27 @@
     auto gbl_label_ref_ptr     = m_label_ref_file.read_entry(0);
 
     return get_edges_by_offset(vertex_id,
-<<<<<<< HEAD
                                edge_label_id,
-                               [this, &vertex_label_id](const SEdge_t & edge) -> bool
+                               [&gbl_v_ptr, &gbl_label_ref_ptr, &vertex_label_id](const SEdge_t & edge) -> bool
                                {
-                                   std::optional<SRef_t<SVertexDataBlock>> dst_vertex_ptr = get_vertex_by_offset(edge.dst);
-
-                                   if (unlikely(!dst_vertex_ptr.has_value()))
-                                       return false;
-
-                                   if (!(dst_vertex_ptr.value()->state & 1 << VERTEX_INITIALISED_STATE_BIT))
-                                       return false;
-
-                                   auto label_head = dst_vertex_ptr->ref->payload.metadata.label_id;
+                                   const auto dst_vertex_ptr = gbl_v_ptr + edge.dst;
+                                   auto label_head           = dst_vertex_ptr->payload.metadata.label_id;
+
                                    while (label_head != END_INDEX)
                                    {
-                                       auto label_ptr = m_label_ref_file.read_entry(label_head);
+                                       const auto label_ptr = gbl_label_ref_ptr + label_head;
 
                                        for (size_t i = 0; i < label_ptr->state.size(); i++)
                                        {
-                                           if (label_ptr->state.test(i) && label_ptr->payload[i] == vertex_label_id)
+                                           if (!label_ptr->state.test(i))
+                                               continue;
+
+                                           if (label_ptr->payload[i] == vertex_label_id)
                                                return true;
                                        }
                                        label_head = label_ptr->next;
                                    }
 
-=======
-                               [&gbl_v_ptr, &gbl_label_ref_ptr, &edge_label_id, &vertex_label_id](const SEdge_t & edge) -> bool
-                               {
-                                   const auto dst_vertex_ptr = gbl_v_ptr + edge.dst;
-                                   auto label_head           = dst_vertex_ptr->payload.metadata.label_id;
-
-                                   while (label_head != END_INDEX)
-                                   {
-                                       const auto label_ptr = gbl_label_ref_ptr + label_head;
-
-                                       for (size_t i = 0; i < label_ptr->state.size(); i++)
-                                       {
-                                           if (!label_ptr->state.test(i))
-                                               continue;
-
-                                           if (label_ptr->payload[i] == vertex_label_id && edge.edge_label_id == edge_label_id)
-                                               return true;
-                                       }
-                                       label_head = label_ptr->next;
-                                   }
-
->>>>>>> f66f5490
                                    return false;
                                });
 }
@@ -855,19 +786,11 @@
     std::vector<SEdge_t> ret;
     ret.reserve(label_vertices.size());
 
-<<<<<<< HEAD
-#pragma omp parallel for schedule(auto)
-    for (const long label_vertice : label_vertices)
-    {
-        auto edges = get_edges_by_offset(label_vertice, pred);
-        empl_lock.lock();
-=======
 #pragma omp declare reduction(merge : std::vector<SEdge_t> : omp_out.insert(omp_out.end(), omp_in.begin(), omp_in.end())) initializer(omp_priv = std::vector<SEdge_t>())
 #pragma omp parallel for default(none) shared(label_vertices, pred) schedule(dynamic) reduction(merge : ret)
     for (size_t i = 0; i < label_vertices.size(); i++)
     {
         const auto edges = get_edges_by_offset(label_vertices[i], pred);
->>>>>>> f66f5490
         ret.insert(ret.begin(), edges.begin(), edges.end());
     }
     return ret;
@@ -876,9 +799,6 @@
 std::vector<graphquery::database::storage::ILPGModel::SEdge_t>
 graphquery::database::storage::CMemoryModelMMAPLPG::get_edges(const std::string_view vertex_label, const std::string_view edge_label, const std::function<bool(const SEdge_t &)> & pred)
 {
-<<<<<<< HEAD
-    uint16_t label_id;
-=======
     uint16_t label_id = {};
     if (const std::optional<uint16_t> exists = check_if_edge_label_exists(edge_label); !exists.has_value())
         return {};
@@ -901,7 +821,6 @@
 
     return ret;
 }
->>>>>>> f66f5490
 
 std::vector<graphquery::database::storage::ILPGModel::SEdge_t>
 graphquery::database::storage::CMemoryModelMMAPLPG::get_edges(const std::string_view vertex_label, const std::string_view edge_label)
@@ -917,12 +836,6 @@
     std::vector<SEdge_t> ret;
     ret.reserve(label_vertices.size());
 
-<<<<<<< HEAD
-    for (const auto vertex_offset : label_vertices)
-    {
-        auto edges = get_edges_by_offset(vertex_offset, label_id, pred);
-        ret.insert(ret.begin(), edges.begin(), edges.end());
-=======
     auto label_pred = [&label_id](const SEdge_t & edge) -> bool { return edge.edge_label_id == label_id; };
 
     // Parallel loop with reduction clause
@@ -985,7 +898,6 @@
     {
         auto edges = get_edges_by_offset(label_vertex, label_pred);
         ret.insert(ret.end(), edges.begin(), edges.end());
->>>>>>> f66f5490
     }
 
     return ret;
@@ -1003,20 +915,11 @@
     const auto neighbours = utils::atomic_load(&vertex_ptr.value()->payload.metadata.outdegree);
     ret.reserve(neighbours);
 
-<<<<<<< HEAD
     uint32_t off_curr = utils::atomic_load(&vertex_ptr.value()->payload.edge_off_ptr_idx);
     while (off_curr != END_INDEX)
     {
         auto off_curr_edge_ptr = m_edge_offset_ptr_file.read_entry(off_curr);
         uint32_t curr          = utils::atomic_load(&off_curr_edge_ptr->payload.edge_idx);
-=======
-    Id_t curr         = utils::atomic_load(&vertex_ptr.value()->payload.edge_idx);
-    auto gbl_edge_ptr = m_edges_file.read_entry(0);
-
-    while (curr != END_INDEX)
-    {
-        auto curr_edge_ptr = gbl_edge_ptr + curr;
->>>>>>> f66f5490
 
         while (curr != END_INDEX)
         {
@@ -1030,15 +933,10 @@
                         ret.emplace_back(curr_edge_ptr->payload[i].metadata);
                 }
             }
-<<<<<<< HEAD
 
             curr = curr_edge_ptr->next;
         }
         off_curr = off_curr_edge_ptr->next;
-=======
-        }
-        curr = curr_edge_ptr->next;
->>>>>>> f66f5490
     }
     return ret;
 }
@@ -1119,19 +1017,7 @@
 }
 
 std::vector<graphquery::database::storage::ILPGModel::SEdge_t>
-<<<<<<< HEAD
-graphquery::database::storage::CMemoryModelMMAPLPG::get_edges_by_id(const int64_t src, const std::function<bool(const SEdge_t &)> & pred)
-=======
-graphquery::database::storage::CMemoryModelMMAPLPG::get_edges_by_offset(const uint32_t vertex_id, const uint16_t edge_label_id, const std::function<bool(const SEdge_t &)> & pred)
-{
-    const auto edge_label_pred = [&edge_label_id, &pred](const SEdge_t & edge) -> bool { return edge.edge_label_id == edge_label_id && pred(edge); };
-
-    return get_edges_by_offset(vertex_id, edge_label_pred);
-}
-
-std::vector<graphquery::database::storage::ILPGModel::SEdge_t>
 graphquery::database::storage::CMemoryModelMMAPLPG::get_edges_by_id(const Id_t src, const std::function<bool(const SEdge_t &)> & pred)
->>>>>>> f66f5490
 {
     const auto vertex_ptr    = get_vertex_by_id(src);
     std::vector<SEdge_t> ret = {};
@@ -1139,9 +1025,9 @@
     if (unlikely(!vertex_ptr.has_value()))
         return ret;
 
-    ret.reserve(utils::atomic_load(&vertex_ptr->ref->payload.metadata.outdegree));
-
-    uint32_t curr_off = utils::atomic_load(&vertex_ptr.value()->payload.edge_off_ptr_idx);
+    ret.reserve(utils::atomic_load(&vertex_ptr.value().ref->payload.metadata.outdegree));
+
+    uint32_t curr_off = utils::atomic_load(&vertex_ptr.value().ref->payload.edge_off_ptr_idx);
     while (curr_off != END_INDEX)
     {
         auto curr_off_edge_ptr = m_edge_offset_ptr_file.read_entry(curr_off);
@@ -1177,20 +1063,12 @@
     inv_graph->resize(vblock_c);
     SRef_t<SEdgeDataBlock> e_ptr = m_edges_file.read_entry(0);
 
-<<<<<<< HEAD
-    for (size_t i = 0; i < eblock_c; i++, ++e_ptr)
-    {
-        for (size_t j = 0; j < e_ptr->state.size(); j++)
-        {
-            if (!e_ptr->state.test(j))
-=======
     for (Id_t i = 0; i < eblock_c; i++)
     {
         const auto lcl_e_ptr = e_ptr + i;
         for (size_t j = 0; j < lcl_e_ptr->state.size(); j++)
         {
             if (!lcl_e_ptr->state.test(j))
->>>>>>> f66f5490
                 continue;
 
             (*inv_graph)[e_ptr->payload[j].metadata.dst].emplace_back(e_ptr->payload[j].metadata.src);
@@ -1206,13 +1084,6 @@
     const auto datablock_c = utils::atomic_load(&m_edges_file.read_metadata()->data_block_c);
     auto gbl_curr_edge_ptr = m_edges_file.read_entry(0);
 
-<<<<<<< HEAD
-#pragma omp parallel for shared(gbl_curr_edge_ptr) num_threads(128)
-    for (uint32_t i = 0; i < datablock_c; i++)
-    {
-        const auto curr_edge_ptr = gbl_curr_edge_ptr + i;
-
-=======
 #pragma omp parallel for default(none) shared(gbl_curr_edge_ptr, relax, datablock_c) num_threads(128)
     for (Id_t i = 0; i < datablock_c; i++)
     {
@@ -1221,7 +1092,6 @@
         if (curr_edge_ptr->state == 0)
             continue;
 
->>>>>>> f66f5490
         for (size_t j = 0; j < curr_edge_ptr->state.size(); j++)
         {
             if (likely(curr_edge_ptr->state.test(j)))
@@ -1438,11 +1308,10 @@
     return get_edges_by_offset(src_vertex_idx, edge_label_id, [this, &vertex_label_id](const SEdge_t & edge) -> bool { return contains_vertex_label_id(edge.dst, vertex_label_id); });
 }
 
-<<<<<<< HEAD
-std::unordered_set<int64_t>
-graphquery::database::storage::CMemoryModelMMAPLPG::get_edge_dst_vertices(const SNodeID src, [[maybe_unused]] const std::function<bool(const SEdge_t &)> & pred)
-{
-    std::unordered_set<int64_t> ret     = {};
+std::unordered_set<graphquery::database::storage::Id_t>
+graphquery::database::storage::CMemoryModelMMAPLPG::get_edge_dst_vertices(const Id_t src, [[maybe_unused]] const std::function<bool(const SEdge_t &)> & pred)
+{
+    std::unordered_set<Id_t> ret        = {};
     SRef_t<SVertexDataBlock> vertex_ptr = {};
 
     if (const auto exists = get_vertex_by_id(src); unlikely(!exists.has_value()))
@@ -1453,14 +1322,16 @@
     const auto neighbours = utils::atomic_load(&vertex_ptr->payload.metadata.outdegree);
     ret.reserve(neighbours);
 
+    auto gbl_edge_ptr        = m_edges_file.read_entry(0);
+    auto gbl_edge_offset_ptr = m_edge_offset_ptr_file.read_entry(0);
     uint32_t edge_off_ref = vertex_ptr->payload.edge_off_ptr_idx;
     while (edge_off_ref != END_INDEX)
     {
-        auto edge_off_ptr = m_edge_offset_ptr_file.read_entry(edge_off_ref);
+        auto edge_off_ptr = gbl_edge_offset_ptr + edge_off_ref;
         uint32_t curr     = edge_off_ptr->payload.edge_idx;
         while (curr != END_INDEX)
         {
-            auto curr_edge_ptr = m_edges_file.read_entry(curr);
+            auto curr_edge_ptr = gbl_edge_ptr + curr;
 
             for (size_t i = 0; i < curr_edge_ptr->state.size(); i++)
             {
@@ -1475,10 +1346,10 @@
     return ret;
 }
 
-std::unordered_set<int64_t>
-graphquery::database::storage::CMemoryModelMMAPLPG::get_edge_dst_vertices(const SNodeID src, const std::string_view edge_label, const std::function<bool(const SEdge_t &)> & pred)
-{
-    std::unordered_set<int64_t> ret     = {};
+std::unordered_set<graphquery::database::storage::Id_t>
+graphquery::database::storage::CMemoryModelMMAPLPG::get_edge_dst_vertices(const Id_t src, const std::string_view edge_label, const std::function<bool(const SEdge_t &)> & pred)
+{
+    std::unordered_set<Id_t> ret        = {};
     SRef_t<SVertexDataBlock> vertex_ptr = {};
     uint16_t edge_label_id;
 
@@ -1486,23 +1357,6 @@
         return ret;
     else
         vertex_ptr = v_exists.value();
-=======
-std::unordered_set<graphquery::database::storage::Id_t>
-graphquery::database::storage::CMemoryModelMMAPLPG::get_edge_dst_vertices(const Id_t src, [[maybe_unused]] const std::function<bool(const SEdge_t &)> & pred)
-{
-    auto vertex_ptr = get_vertex_by_id(src);
-
-    if (unlikely(!vertex_ptr.has_value()))
-        return {};
-
-    const auto neighbours = utils::atomic_load(&(*vertex_ptr)->payload.metadata.outdegree);
-
-    std::unordered_set<Id_t> ret = {};
-    ret.reserve(neighbours);
-
-    auto gbl_edge_ptr = m_edges_file.read_entry(0);
-    uint32_t curr     = utils::atomic_load(&(*vertex_ptr)->payload.edge_idx);
->>>>>>> f66f5490
 
     if (const auto edge_label_exists = check_if_edge_label_exists(edge_label); unlikely(!edge_label_exists.has_value()))
         return ret;
@@ -1519,6 +1373,8 @@
 
     auto edge_off_ptr = m_edge_offset_ptr_file.read_entry(*edge_off_ref);
     uint32_t curr     = edge_off_ptr->payload.edge_idx;
+
+    auto gbl_edge_ptr = m_edges_file.read_entry(0);
     while (curr != END_INDEX)
     {
         const auto lcl_edge_ptr = gbl_edge_ptr + curr;
@@ -1533,29 +1389,15 @@
     return ret;
 }
 
-<<<<<<< HEAD
-std::unordered_set<int64_t>
-graphquery::database::storage::CMemoryModelMMAPLPG::get_edge_dst_vertices(const SNodeID src, const std::string_view edge_label, const std::string_view vertex_label)
-{
-    const std::optional<uint16_t> vertex_label_exists = check_if_vertex_label_exists(vertex_label);
-=======
 std::unordered_set<graphquery::database::storage::Id_t>
 graphquery::database::storage::CMemoryModelMMAPLPG::get_edge_dst_vertices(const Id_t src, const std::string_view edge_label, const std::string_view vertex_label)
 {
     const std::optional<uint16_t> vertex_label_exists = check_if_vertex_label_exists(vertex_label);
     const std::optional<uint16_t> edge_label_exists   = check_if_edge_label_exists(edge_label);
->>>>>>> f66f5490
 
     if (!vertex_label_exists.has_value())
         return {};
 
-<<<<<<< HEAD
-    auto vertex_label_id = vertex_label_exists.value();
-
-    return get_edge_dst_vertices(src,
-                                 edge_label,
-                                 [this, &vertex_label_id](const SEdge_t & edge) -> bool
-=======
     auto vertex_label_id   = vertex_label_exists.value();
     auto edge_label_id     = edge_label_exists.value();
     auto gbl_v_ptr         = m_vertices_file.read_entry(0);
@@ -1563,7 +1405,6 @@
 
     return get_edge_dst_vertices(src,
                                  [&gbl_label_ref_ptr, &gbl_v_ptr, &vertex_label_id, &edge_label_id](const SEdge_t & edge) -> bool
->>>>>>> f66f5490
                                  {
                                      const auto dst_vertex_ptr = gbl_v_ptr + edge.dst;
                                      auto label_head           = dst_vertex_ptr->payload.metadata.label_id;
@@ -1574,14 +1415,10 @@
 
                                          for (size_t i = 0; i < label_ptr->state.size(); i++)
                                          {
-<<<<<<< HEAD
-                                             if (label_ptr->state.test(i) && label_ptr->payload[i] == vertex_label_id)
-=======
                                              if (!label_ptr->state.test(i))
                                                  continue;
 
                                              if (label_ptr->payload[i] == vertex_label_id && edge.edge_label_id == edge_label_id)
->>>>>>> f66f5490
                                                  return true;
                                          }
                                          label_head = label_ptr->next;
@@ -1592,11 +1429,7 @@
 }
 
 std::vector<graphquery::database::storage::ILPGModel::SEdge_t>
-<<<<<<< HEAD
-graphquery::database::storage::CMemoryModelMMAPLPG::get_recursive_edges(const SNodeID src, const std::vector<SProperty_t> edge_vertex_label_pairs)
-=======
 graphquery::database::storage::CMemoryModelMMAPLPG::get_recursive_edges(const Id_t src, const std::vector<SProperty_t> edge_vertex_label_pairs)
->>>>>>> f66f5490
 {
     const auto src_vertex_ptr = get_vertex_by_id(src);
     std::vector<SEdge_t> ret  = {};
@@ -1850,7 +1683,6 @@
     }
 }
 
-<<<<<<< HEAD
 std::optional<uint32_t>
 graphquery::database::storage::CMemoryModelMMAPLPG::get_edge_offset_ptr(const uint32_t edge_off_ptr_idx, const uint16_t edge_label_id) noexcept
 {
@@ -1872,12 +1704,6 @@
         return std::nullopt;
 
     return head;
-=======
-double
-graphquery::database::storage::CMemoryModelMMAPLPG::get_avg_out_degree() noexcept
-{
-    return static_cast<double>(get_num_edges()) / static_cast<double>(get_num_vertices());
->>>>>>> f66f5490
 }
 
 std::optional<graphquery::database::storage::SRef_t<graphquery::database::storage::CMemoryModelMMAPLPG::SVertexDataBlock>>
@@ -1985,13 +1811,8 @@
 {
     static const auto base_addr  = read_graph_metadata()->edge_label_table_addr;
     static const auto label_size = read_graph_metadata()->label_size;
-<<<<<<< HEAD
-    const auto effective_addr    = base_addr + label_size * offset;
-    return m_master_file.ref<SLabel_t>(effective_addr);
-=======
     const auto effective_addr    = base_addr + (label_size * offset);
     return m_master_file.ref<SLabel_t, write>(effective_addr);
->>>>>>> f66f5490
 }
 
 graphquery::database::storage::CMemoryModelMMAPLPG::EActionState_t
@@ -2005,8 +1826,7 @@
         vertex_ptr = std::move(vertex_opt.value());
 
     //~ Mark deletion for each edge block connected to the vertex
-<<<<<<< HEAD
-    int64_t count          = 0;
+    uint32_t count         = 0;
     auto head_edge_off_idx = utils::atomic_load(&vertex_ptr->payload.edge_off_ptr_idx);
 
     while (head_edge_off_idx != END_INDEX)
@@ -2015,21 +1835,12 @@
         count += m_edges_file.foreach_block(edge_off_ptr->payload.edge_idx, [this](SRef_t<SEdgeDataBlock> & edge_block_ptr) -> void { m_edges_file.append_free_data_block(edge_block_ptr->idx); });
         head_edge_off_idx = edge_off_ptr->next;
     }
-=======
-    const auto head_edge_idx = utils::atomic_load(&vertex_ptr->payload.edge_idx);
-    uint32_t count           = m_edges_file.foreach_block(head_edge_idx, [this](SRef_t<SEdgeDataBlock> & edge_block_ptr) -> void { m_edges_file.append_free_data_block(edge_block_ptr->idx); });
->>>>>>> f66f5490
 
     //~ Mark deletion for vertex
     utils::atomic_store(&vertex_ptr->state, 1 << VERTEX_MARKED_STATE_BIT);
     utils::atomic_fetch_dec(&read_graph_metadata()->vertices_c);
-<<<<<<< HEAD
     utils::atomic_fetch_sub(&read_graph_metadata()->edges_c, count);
-    utils::atomic_fetch_sub(&vertex_ptr->payload.metadata.outdegree, static_cast<uint32_t>(count));
-=======
-    utils::atomic_fetch_sub(&read_graph_metadata()->edges_c, static_cast<Id_t>(count));
     utils::atomic_fetch_sub(&vertex_ptr->payload.metadata.outdegree, count);
->>>>>>> f66f5490
 
     if (vertex_ptr->payload.metadata.indegree == 0)
         m_vertices_file.append_free_data_block(vertex_ptr->idx);
@@ -2046,7 +1857,6 @@
     if (unlikely(!(src_vertex_ptr.has_value() && dst_vertex_ptr.has_value())))
         return EActionState_t::invalid;
 
-<<<<<<< HEAD
     const auto dst_idx = utils::atomic_load(&dst_vertex_ptr.value()->idx);
     auto pred          = [dst_idx, &dst_vertex_ptr](SRef_t<SEdgeDataBlock> & edge_block_ptr) -> void
     {
@@ -2063,7 +1873,7 @@
         }
     };
 
-    int64_t count          = 0;
+    uint32_t count         = 0;
     auto head_edge_off_idx = src_vertex_ptr.value()->payload.edge_off_ptr_idx;
 
     while (head_edge_off_idx != END_INDEX)
@@ -2074,30 +1884,7 @@
     }
 
     utils::atomic_fetch_sub(&read_graph_metadata()->edges_c, count);
-    utils::atomic_fetch_sub(&src_vertex_ptr->ref->payload.metadata.outdegree, static_cast<uint32_t>(count));
-=======
-    const uint32_t head_edge_idx = utils::atomic_load(&src_vertex_ptr.value()->payload.edge_idx);
-    const auto dst_idx           = utils::atomic_load(&dst_vertex_ptr.value()->idx);
-
-    uint32_t count = m_edges_file.foreach_block(head_edge_idx,
-                                                [dst_idx, &dst_vertex_ptr](SRef_t<SEdgeDataBlock> & edge_block_ptr) -> void
-                                                {
-                                                    for (size_t i = 0; i < edge_block_ptr->state.size(); i++)
-                                                    {
-                                                        if (edge_block_ptr->state.test(i))
-                                                        {
-                                                            if (edge_block_ptr->payload[i].metadata.dst == dst_idx)
-                                                            {
-                                                                edge_block_ptr->state[i].flip();
-                                                                utils::atomic_fetch_dec(&dst_vertex_ptr->ref->payload.metadata.indegree);
-                                                            }
-                                                        }
-                                                    }
-                                                });
-
-    utils::atomic_fetch_sub(&read_graph_metadata()->edges_c, static_cast<Id_t>(count));
     utils::atomic_fetch_sub(&src_vertex_ptr->ref->payload.metadata.outdegree, count);
->>>>>>> f66f5490
 
     return EActionState_t::valid;
 }
@@ -2112,7 +1899,6 @@
     if (unlikely(!(src_vertex_ptr.has_value() && dst_vertex_ptr.has_value() && edge_label_id.value())))
         return EActionState_t::invalid;
 
-<<<<<<< HEAD
     const auto dst_idx = utils::atomic_load(&dst_vertex_ptr.value()->idx);
     auto pred          = [dst_idx, &dst_vertex_ptr](SRef_t<SEdgeDataBlock> & edge_block_ptr) -> void
     {
@@ -2139,29 +1925,7 @@
     auto edge_off_ptr   = m_edge_offset_ptr_file.read_entry(head_edge_off_idx);
     const int64_t count = m_edges_file.foreach_block(edge_off_ptr->payload.edge_idx, pred);
 
-    utils::atomic_fetch_sub(&read_graph_metadata()->edges_c, count);
-=======
-    const uint32_t head_edge_idx = utils::atomic_load(&src_vertex_ptr.value()->payload.edge_idx);
-    const auto dst_idx           = utils::atomic_load(&dst_vertex_ptr.value()->idx);
-
-    uint32_t count = m_edges_file.foreach_block(head_edge_idx,
-                                                [dst_idx, &edge_label_id, &dst_vertex_ptr](SRef_t<SEdgeDataBlock> & edge_block_ptr) -> void
-                                                {
-                                                    for (size_t i = 0; i < edge_block_ptr->state.size(); i++)
-                                                    {
-                                                        if (edge_block_ptr->state.test(i))
-                                                        {
-                                                            if (edge_block_ptr->payload[i].metadata.dst == dst_idx && edge_block_ptr->payload[i].metadata.edge_label_id == *edge_label_id)
-                                                            {
-                                                                edge_block_ptr->state[i].flip();
-                                                                utils::atomic_fetch_dec(&dst_vertex_ptr->ref->payload.metadata.indegree);
-                                                            }
-                                                        }
-                                                    }
-                                                });
-
     utils::atomic_fetch_sub(&read_graph_metadata()->edges_c, static_cast<Id_t>(count));
->>>>>>> f66f5490
     utils::atomic_fetch_sub(&src_vertex_ptr->ref->payload.metadata.outdegree, static_cast<uint32_t>(count));
 
     return EActionState_t::valid;
@@ -2198,25 +1962,16 @@
 }
 
 double
-graphquery::database::storage::CMemoryModelMMAPLPG::get_avg_outdegree()
+graphquery::database::storage::CMemoryModelMMAPLPG::get_avg_out_degree() noexcept
 {
     return static_cast<double>(get_num_edges()) / static_cast<double>(get_num_vertices());
 }
 
 extern "C"
 {
-<<<<<<< HEAD
-LIB_EXPORT void
-create_graph_model(graphquery::database::storage::ILPGModel ** graph_model, const std::shared_ptr<graphquery::logger::CLogSystem> & log_system)
-{
-    assert(log_system != nullptr);
-    *graph_model = new graphquery::database::storage::CMemoryModelMMAPLPG(log_system);
-}
-=======
     LIB_EXPORT void create_graph_model(graphquery::database::storage::ILPGModel ** graph_model, const std::shared_ptr<graphquery::logger::CLogSystem> & log_system, const bool & _sync_state_)
     {
         assert(log_system != nullptr);
         *graph_model = new graphquery::database::storage::CMemoryModelMMAPLPG(log_system, _sync_state_);
     }
->>>>>>> f66f5490
 }