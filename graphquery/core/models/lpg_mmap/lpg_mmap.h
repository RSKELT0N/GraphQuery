--- conflicted
+++ resolved
@@ -29,15 +29,13 @@
 #include <vector>
 #include <optional>
 
-#define DATABLOCK_EDGE_PAYLOAD_C      3 // ~ Amount of edges for edge block.
-#define DATABLOCK_PROPERTY_PAYLOAD_C  3 // ~ Amount of edges for property block.
-#define DATABLOCK_LABEL_REF_PAYLOAD_C 3 // ~ Amount of edges for label ref block.
+#define DATABLOCK_EDGE_PAYLOAD_C               3 // ~ Amount of edges for edge block.
+#define DATABLOCK_PROPERTY_PAYLOAD_C           3 // ~ Amount of edges for property block.
+#define DATABLOCK_LABEL_REF_PAYLOAD_C          3 // ~ Amount of edges for label ref block.
 #define DATABLOCK_EDGE_LABEL_OFF_PTR_PAYLOAD_C 1 // ~ Amount of edges for label ref block.
 
 #define VERTEX_INITIALISED_STATE_BIT 0 // ~ Vertex state bit 0 (initialised (1) unitialised (0)), used to check if the vertex is initialised or not.
-
 #define VERTEX_MARKED_STATE_BIT      1 // ~ Vertex state bit 1 (marked (1) unmarked(0)), used to check if vertex has been marked for deletion.
-
 #define VERTEX_VALID_STATE_BIT       2 // ~ Vertex state bit 1 (valid (1) invalid(0)), used to check if vertex can be retrieved.
 
 namespace graphquery::database::storage
@@ -79,8 +77,8 @@
         {
             char graph_name[CFG_GRAPH_NAME_LENGTH]       = {};
             char graph_type[CFG_GRAPH_MODEL_TYPE_LENGTH] = {};
-            Id_t vertices_c                           = {};
-            Id_t edges_c                              = {};
+            Id_t vertices_c                              = {};
+            Id_t edges_c                                 = {};
             uint32_t vertex_label_table_addr             = {};
             uint32_t edge_label_table_addr               = {};
             uint32_t label_size                          = {};
@@ -116,12 +114,8 @@
          ***************************************************************/
         struct SVertexEntry_t
         {
-            SVertex_t metadata = {};
-<<<<<<< HEAD
+            SVertex_t metadata        = {};
             uint32_t edge_off_ptr_idx = {};
-=======
-            Id_t edge_idx  = END_INDEX;
->>>>>>> f66f5490
         };
 
       public:
@@ -138,8 +132,8 @@
         uint32_t in_degree(Id_t id) noexcept override;
         void calc_outdegree(uint32_t[]) noexcept override;
         void calc_indegree(uint32_t[]) noexcept override;
-        void calc_vertex_sparse_map(Id_t []) noexcept override;
-        double get_avg_out_degree() noexcept override;
+        void calc_vertex_sparse_map(Id_t[]) noexcept override;
+        [[nodiscard]] double get_avg_out_degree() noexcept override;
         uint32_t out_degree_by_id(Id_t id) noexcept override;
         void rm_edge(Id_t src, Id_t dst, std::string_view edge_label) override;
         void edgemap(const std::unique_ptr<analytic::IRelax> & relax) noexcept override;
@@ -152,7 +146,6 @@
         [[nodiscard]] int64_t get_total_num_vertices() noexcept override;
         [[nodiscard]] inline uint16_t get_num_vertex_labels() override;
         [[nodiscard]] inline uint16_t get_num_edge_labels() override;
-        [[nodiscard]] inline double get_avg_outdegree() override;
         [[nodiscard]] std::string_view get_name() noexcept override;
         [[nodiscard]] std::optional<SVertex_t> get_vertex(Id_t id) override;
         [[nodiscard]] std::optional<Id_t> get_vertex_idx(Id_t id) noexcept override;
@@ -166,16 +159,10 @@
         [[nodiscard]] std::unordered_map<std::string, std::string> get_properties_by_property_id_map(uint32_t id) override;
         [[nodiscard]] std::unordered_map<std::string, std::string> get_properties_by_vertex_map(Id_t src) override;
 
-<<<<<<< HEAD
-        [[nodiscard]] std::vector<SEdge_t> get_edges(SNodeID src, SNodeID dst) override;
-        [[nodiscard]] std::vector<SEdge_t> get_edges(SNodeID src, std::string_view edge_label, std::string_view vertex_label) override;
-        [[nodiscard]] std::vector<SEdge_t> get_recursive_edges(SNodeID src, std::vector<SProperty_t> edge_vertex_label_pairs) override;
-=======
         [[nodiscard]] std::vector<SEdge_t> get_edges(Id_t src, Id_t dst) override;
         [[nodiscard]] std::vector<SEdge_t> get_edges(Id_t src, std::string_view edge_label, std::string_view vertex_label) override;
         [[nodiscard]] std::unordered_set<Id_t> get_edge_dst_vertices(Id_t src, std::string_view edge_label, std::string_view vertex_label) override;
         [[nodiscard]] std::vector<SEdge_t> get_recursive_edges(Id_t src, std::vector<SProperty_t> edge_vertex_label_pairs) override;
->>>>>>> f66f5490
 
         [[nodiscard]] std::optional<SEdge_t> get_edge(Id_t src_vertex_id, std::string_view edge_label, int64_t dst_vertex_id) override;
         [[nodiscard]] std::vector<SEdge_t> get_edges(const std::function<bool(const SEdge_t &)> & pred) override;
@@ -183,13 +170,8 @@
         [[nodiscard]] std::vector<SEdge_t> get_edges(std::string_view vertex_label, std::string_view edge_label, Id_t dst) override;
         [[nodiscard]] std::vector<SEdge_t> get_edges_by_offset(Id_t vertex_id, std::string_view edge_label, std::string_view vertex_label) override;
         [[nodiscard]] std::vector<SEdge_t> get_edges(std::string_view vertex_label, const std::function<bool(const SEdge_t &)> & pred) override;
-<<<<<<< HEAD
-        [[nodiscard]] std::unordered_set<int64_t> get_edge_dst_vertices(SNodeID src, const std::function<bool(const SEdge_t &)> & pred) override;
-        [[nodiscard]] std::unordered_set<int64_t> get_edge_dst_vertices(SNodeID src, std::string_view edge_label, const std::function<bool(const SEdge_t &)> & pred) override;
-        [[nodiscard]] std::unordered_set<int64_t> get_edge_dst_vertices(SNodeID src, std::string_view edge_label, std::string_view vertex_label) override;
-=======
         [[nodiscard]] std::unordered_set<Id_t> get_edge_dst_vertices(Id_t src, const std::function<bool(const SEdge_t &)> & pred) override;
->>>>>>> f66f5490
+        [[nodiscard]] std::unordered_set<Id_t> get_edge_dst_vertices(Id_t src, std::string_view edge_label, const std::function<bool(const SEdge_t &)> & pred) override;
         [[nodiscard]] std::vector<SEdge_t> get_edges(std::string_view vertex_label, std::string_view edge_label, const std::function<bool(const SEdge_t &)> & pred) override;
         [[nodiscard]] std::vector<SEdge_t> get_edges(std::string_view vertex_label, std::string_view edge_label) override;
         [[nodiscard]] std::vector<SEdge_t> get_edges(std::string_view vertex_label, std::string_view edge_label, std::string_view dst_vertex_label) override;
@@ -204,8 +186,8 @@
         friend class CTransaction;
         using SVertexDataBlock        = SDataBlock_t<SVertexEntry_t, 1>;
         using SEdgeDataBlock          = SDataBlock_t<SEdgeEntry_t, DATABLOCK_EDGE_PAYLOAD_C>;
-        using SPropertyDataBlock = SDataBlock_t<SProperty_t, DATABLOCK_PROPERTY_PAYLOAD_C>;
-        using SLabelRefDataBlock = SDataBlock_t<uint16_t, DATABLOCK_LABEL_REF_PAYLOAD_C>;
+        using SPropertyDataBlock      = SDataBlock_t<SProperty_t, DATABLOCK_PROPERTY_PAYLOAD_C>;
+        using SLabelRefDataBlock      = SDataBlock_t<uint16_t, DATABLOCK_LABEL_REF_PAYLOAD_C>;
         using SEdgeOffsetPtrDataBlock = SDataBlock_t<SEdgeLabelOffPtr_t, DATABLOCK_EDGE_LABEL_OFF_PTR_PAYLOAD_C>;
 
         void rollback() noexcept;
@@ -220,26 +202,20 @@
         void read_index_list() noexcept;
         void define_luts() noexcept;
         void store_graph_metadata() noexcept;
-<<<<<<< HEAD
-        [[nodiscard]] uint32_t store_label_entry(uint16_t label_id, uint32_t next_ref) noexcept;
-        [[nodiscard]] uint32_t store_property_entry(const SProperty_t & prop, uint32_t next_ref) noexcept;
-        [[nodiscard]] bool store_index_entry(SNodeID id, const std::unordered_set<uint16_t> & label_ids, uint32_t vertex_offset) noexcept;
-        [[nodiscard]] bool store_vertex_entry(SNodeID id, const std::unordered_set<uint16_t> & label_id, const std::vector<SProperty_t> & props) noexcept;
-        [[nodiscard]] uint32_t store_edge_entry(uint32_t next_ref, SNodeID src, SNodeID dst, const std::vector<SProperty_t> & props) noexcept;
-        [[nodiscard]] uint32_t store_edge_off_ptr_entry(uint32_t next_ref, uint16_t edge_label_id) noexcept;
-=======
         [[nodiscard]] Id_t store_label_entry(uint16_t label_id, Id_t next_ref) noexcept;
         [[nodiscard]] Id_t store_property_entry(const SProperty_t & prop, Id_t next_ref) noexcept;
         [[nodiscard]] bool store_index_entry(Id_t id, const std::unordered_set<uint16_t> & label_ids, uint32_t vertex_offset) noexcept;
         [[nodiscard]] bool store_vertex_entry(Id_t id, const std::unordered_set<uint16_t> & label_id, const std::vector<SProperty_t> & props) noexcept;
         void store_edge_entry(Id_t src, Id_t dst, uint16_t edge_label_id, const std::vector<SProperty_t> & props) noexcept;
->>>>>>> f66f5490
+        [[nodiscard]] uint32_t store_edge_off_ptr_entry(uint32_t next_ref, uint16_t edge_label_id) noexcept;
 
         template<bool write = false>
         inline SRef_t<SGraphMetaData_t, write> read_graph_metadata() noexcept;
 
-        template<bool write = false> inline SRef_t<SLabel_t, write> read_vertex_label_entry(uint32_t offset) noexcept;
-        template<bool write = false> inline SRef_t<SLabel_t, write> read_edge_label_entry(uint32_t offset) noexcept;
+        template<bool write = false>
+        inline SRef_t<SLabel_t, write> read_vertex_label_entry(uint32_t offset) noexcept;
+        template<bool write = false>
+        inline SRef_t<SLabel_t, write> read_edge_label_entry(uint32_t offset) noexcept;
 
         [[nodiscard]] EActionState_t rm_vertex_entry(Id_t src) noexcept;
         [[nodiscard]] EActionState_t rm_edge_entry(Id_t src, Id_t dst) noexcept;
