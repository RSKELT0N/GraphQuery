--- conflicted
+++ resolved
@@ -19,12 +19,7 @@
 ```
 
 ## TODO
-<<<<<<< HEAD
-* Implement individual vertex locking.
-* Implement top roots for edge labels.
-=======
 * Ensure atomicity for adding edges.
 * Have a look at rollbacks (undo changes of a single transactions).
->>>>>>> f66f5490
 * Implement basic environment for random alterations to graph.
 * Testing.